--- conflicted
+++ resolved
@@ -72,14 +72,6 @@
 
 If you want to install from source or contribute to the project please read the
 [Contributing Guide](https://sintel-dev.github.io/Draco/contributing.html#get-started).
-<<<<<<< HEAD
-
-## Docker usage
-
-**Draco** is prepared to be run inside a docker environment. Please check the
-[docker documentation](docker/README.md) for details about how to run **Draco** using docker.
-=======
->>>>>>> 5776afa8
 
 # Data Format
 
@@ -228,18 +220,18 @@
 available in the Draco system:
 
 ```
-['classes.unstack_double_lstm_timeseries_classifier',
- 'classes.unstack_lstm_timeseries_classifier',
- 'classes.unstack_normalize_dfs_xgb_classifier',
- 'classes.unstack_dfs_xgb_classifier',
- 'classes.normalize_dfs_xgb_classifier']
+['dfs_xgb',
+ 'dfs_xgb_with_unstack',
+ 'dfs_xgb_with_normalization',
+ 'dfs_xgb_with_unstack_normalization',
+ 'dfs_xgb_prob_with_unstack_normalization']
 ```
 
 For the rest of this tutorial, we will select and use the pipeline
-`classes.normalize_dfs_xgb_classifier` as our template.
-
-```python3
-pipeline_name = 'classes.normalize_dfs_xgb_classifier'
+`dfs_xgb_with_unstack_normalization` as our template.
+
+```python3
+pipeline_name = 'dfs_xgb_with_unstack_normalization'
 ```
 
 ## 3. Fitting the Pipeline
